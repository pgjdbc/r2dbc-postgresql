--- conflicted
+++ resolved
@@ -101,10 +101,6 @@
 
     @Override
     public String getDriver() {
-<<<<<<< HEAD
-        throw new RuntimeException("not implemented");
-=======
         return POSTGRESQL_DRIVER;
->>>>>>> 624b6c0b
     }
 }
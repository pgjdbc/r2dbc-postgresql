--- conflicted
+++ resolved
@@ -74,25 +74,20 @@
 
     private final SSLConfig sslConfig;
 
-<<<<<<< HEAD
+    private final MultipleHostsConfiguration multipleHostsConfiguration;
+
+    private final SingleHostConfiguration singleHostConfiguration;
+
     private final int preparedStatementCacheQueries;
-
-    private PostgresqlConnectionConfiguration(String applicationName, boolean autodetectExtensions,
-                                              @Nullable Duration connectTimeout, @Nullable String database, List<Extension> extensions, boolean forceBinary, @Nullable String host,
-                                              @Nullable Map<String, String> options, @Nullable CharSequence password, int port, @Nullable String schema, @Nullable String socket, String username,
-                                              SSLConfig sslConfig, int preparedStatementCacheQueries) {
-=======
-    private final MultipleHostsConfiguration multipleHostsConfiguration;
-
-    private final SingleHostConfiguration singleHostConfiguration;
 
     private PostgresqlConnectionConfiguration(String applicationName, boolean autodetectExtensions,
                                               @Nullable Duration connectTimeout, @Nullable String database, List<Extension> extensions, boolean forceBinary,
                                               @Nullable Map<String, String> options, @Nullable CharSequence password, @Nullable String schema, String username,
                                               SSLConfig sslConfig,
                                               @Nullable SingleHostConfiguration singleHostConfiguration,
-                                              @Nullable MultipleHostsConfiguration multipleHostsConfiguration) {
->>>>>>> 20be3d35
+                                              @Nullable MultipleHostsConfiguration multipleHostsConfiguration,
+                                              int preparedStatementCacheQueries) {
+
         this.applicationName = Assert.requireNonNull(applicationName, "applicationName must not be null");
         this.autodetectExtensions = autodetectExtensions;
         this.connectTimeout = connectTimeout;
@@ -104,12 +99,9 @@
         this.schema = schema;
         this.username = Assert.requireNonNull(username, "username must not be null");
         this.sslConfig = sslConfig;
-<<<<<<< HEAD
-        this.preparedStatementCacheQueries = preparedStatementCacheQueries;
-=======
         this.singleHostConfiguration = singleHostConfiguration;
         this.multipleHostsConfiguration = multipleHostsConfiguration;
->>>>>>> 20be3d35
+        this.preparedStatementCacheQueries = preparedStatementCacheQueries;
     }
 
     /**
@@ -135,24 +127,19 @@
     @Override
     public String toString() {
         return "PostgresqlConnectionConfiguration{" +
-            "applicationName='" + this.applicationName + '\'' +
-            ", singleHostConfiguration='" + this.singleHostConfiguration + '\'' +
-            ", multipleHostsConfiguration='" + this.multipleHostsConfiguration + '\'' +
-            ", autodetectExtensions='" + this.autodetectExtensions + '\'' +
-            ", connectTimeout=" + this.connectTimeout +
-            ", database='" + this.database + '\'' +
-            ", extensions=" + this.extensions +
-            ", forceBinary='" + this.forceBinary + '\'' +
-            ", options='" + this.options + '\'' +
-<<<<<<< HEAD
-            ", password='" + obfuscate(this.password != null ? this.password.length() : 0) + '\'' +
-            ", port=" + this.port +
-=======
-            ", password='" + repeat(this.password != null ? this.password.length() : 0, "*") + '\'' +
->>>>>>> 20be3d35
-            ", schema='" + this.schema + '\'' +
-            ", username='" + this.username + '\'' +
-            '}';
+                "applicationName='" + this.applicationName + '\'' +
+                ", singleHostConfiguration='" + this.singleHostConfiguration + '\'' +
+                ", multipleHostsConfiguration='" + this.multipleHostsConfiguration + '\'' +
+                ", autodetectExtensions='" + this.autodetectExtensions + '\'' +
+                ", connectTimeout=" + this.connectTimeout +
+                ", database='" + this.database + '\'' +
+                ", extensions=" + this.extensions +
+                ", forceBinary='" + this.forceBinary + '\'' +
+                ", options='" + this.options + '\'' +
+                ", password='" + obfuscate(this.password != null ? this.password.length() : 0) + '\'' +
+                ", schema='" + this.schema + '\'' +
+                ", username='" + this.username + '\'' +
+                '}';
     }
 
     String getApplicationName() {
@@ -311,11 +298,11 @@
          */
         public PostgresqlConnectionConfiguration build() {
             SingleHostConfiguration singleHostConfiguration = this.singleHostConfiguration != null
-                ? this.singleHostConfiguration.build()
-                : null;
+                    ? this.singleHostConfiguration.build()
+                    : null;
             MultipleHostsConfiguration multipleHostsConfiguration = this.multipleHostsConfiguration != null
-                ? this.multipleHostsConfiguration.build()
-                : null;
+                    ? this.multipleHostsConfiguration.build()
+                    : null;
             if (singleHostConfiguration == null && multipleHostsConfiguration == null) {
                 throw new IllegalArgumentException("Either multiple hosts configuration or single host configuration should be provided");
             }
@@ -327,13 +314,8 @@
                 throw new IllegalArgumentException("username must not be null");
             }
 
-<<<<<<< HEAD
-            return new PostgresqlConnectionConfiguration(this.applicationName, this.autodetectExtensions, this.connectTimeout, this.database, this.extensions, this.forceBinary, this.host,
-                this.options, this.password, this.port, this.schema, this.socket, this.username, this.createSslConfig(), this.preparedStatementCacheQueries);
-=======
-            return new PostgresqlConnectionConfiguration(this.applicationName, this.autodetectExtensions, this.connectTimeout, this.database, this.extensions, this.forceBinary,
-                this.options, this.password, this.schema, this.username, this.createSslConfig(), singleHostConfiguration, multipleHostsConfiguration);
->>>>>>> 20be3d35
+            return new PostgresqlConnectionConfiguration(this.applicationName, this.autodetectExtensions, this.connectTimeout, this.database, this.extensions, this.forceBinary, this.options,
+                    this.password, this.schema, this.username, this.createSslConfig(), singleHostConfiguration, multipleHostsConfiguration, this.preparedStatementCacheQueries);
         }
 
         /**
@@ -567,7 +549,6 @@
         }
 
         /**
-<<<<<<< HEAD
          * Configure the preparedStatementCacheQueries. The default is {@code -1}, meaning there's no limit. The value of {@code 0} disables the cache. Any other value specifies the cache size.
          *
          * @param preparedStatementCacheQueries the preparedStatementCacheQueries
@@ -577,7 +558,10 @@
          */
         public Builder preparedStatementCacheQueries(int preparedStatementCacheQueries) {
             this.preparedStatementCacheQueries = preparedStatementCacheQueries;
-=======
+            return this;
+        }
+
+        /**
          * Configure the unix domain socket to connect to.
          *
          * @param socket the socket path
@@ -671,49 +655,32 @@
                 this.multipleHostsConfiguration = MultipleHostsConfiguration.builder();
             }
             this.multipleHostsConfiguration.addHost(host, port);
->>>>>>> 20be3d35
             return this;
         }
 
         @Override
         public String toString() {
             return "Builder{" +
-                "applicationName='" + this.applicationName + '\'' +
-<<<<<<< HEAD
-=======
-                ", singleHostConfiguration='" + this.singleHostConfiguration + '\'' +
-                ", multipleHostsConfiguration='" + this.multipleHostsConfiguration + '\'' +
->>>>>>> 20be3d35
-                ", autodetectExtensions='" + this.autodetectExtensions + '\'' +
-                ", connectTimeout='" + this.connectTimeout + '\'' +
-                ", database='" + this.database + '\'' +
-                ", extensions='" + this.extensions + '\'' +
-                ", forceBinary='" + this.forceBinary + '\'' +
-<<<<<<< HEAD
-                ", host='" + this.host + '\'' +
-                ", parameters='" + this.options + '\'' +
-                ", password='" + obfuscate(this.password != null ? this.password.length() : 0) + '\'' +
-                ", port=" + this.port +
-                ", schema='" + this.schema + '\'' +
-                ", username='" + this.username + '\'' +
-                ", socket='" + this.socket + '\'' +
-=======
-                ", parameters='" + this.options + '\'' +
-                ", password='" + repeat(this.password != null ? this.password.length() : 0, "*") + '\'' +
-                ", schema='" + this.schema + '\'' +
-                ", username='" + this.username + '\'' +
->>>>>>> 20be3d35
-                ", sslContextBuilderCustomizer='" + this.sslContextBuilderCustomizer + '\'' +
-                ", sslMode='" + this.sslMode + '\'' +
-                ", sslRootCert='" + this.sslRootCert + '\'' +
-                ", sslCert='" + this.sslCert + '\'' +
-                ", sslKey='" + this.sslKey + '\'' +
-                ", sslHostnameVerifier='" + this.sslHostnameVerifier + '\'' +
-<<<<<<< HEAD
-                ", preparedStatementCacheQueries='" + this.preparedStatementCacheQueries + '\'' +
-=======
->>>>>>> 20be3d35
-                '}';
+                    "applicationName='" + this.applicationName + '\'' +
+                    ", singleHostConfiguration='" + this.singleHostConfiguration + '\'' +
+                    ", multipleHostsConfiguration='" + this.multipleHostsConfiguration + '\'' +
+                    ", autodetectExtensions='" + this.autodetectExtensions + '\'' +
+                    ", connectTimeout='" + this.connectTimeout + '\'' +
+                    ", database='" + this.database + '\'' +
+                    ", extensions='" + this.extensions + '\'' +
+                    ", forceBinary='" + this.forceBinary + '\'' +
+                    ", parameters='" + this.options + '\'' +
+                    ", password='" + obfuscate(this.password != null ? this.password.length() : 0) + '\'' +
+                    ", schema='" + this.schema + '\'' +
+                    ", username='" + this.username + '\'' +
+                    ", sslContextBuilderCustomizer='" + this.sslContextBuilderCustomizer + '\'' +
+                    ", sslMode='" + this.sslMode + '\'' +
+                    ", sslRootCert='" + this.sslRootCert + '\'' +
+                    ", sslCert='" + this.sslCert + '\'' +
+                    ", sslKey='" + this.sslKey + '\'' +
+                    ", sslHostnameVerifier='" + this.sslHostnameVerifier + '\'' +
+                    ", preparedStatementCacheQueries='" + this.preparedStatementCacheQueries + '\'' +
+                    '}';
         }
 
         private SSLConfig createSslConfig() {
@@ -768,9 +735,9 @@
             }
 
             return () -> SslProvider.builder()
-                .sslContext(this.sslContextBuilderCustomizer.apply(sslContextBuilder))
-                .defaultConfiguration(TCP)
-                .build();
+                                    .sslContext(this.sslContextBuilderCustomizer.apply(sslContextBuilder))
+                                    .defaultConfiguration(TCP)
+                                    .build();
         }
     }
 }